--- conflicted
+++ resolved
@@ -412,12 +412,7 @@
         //     // vTaskDelay(pdTICKS_TO_MS(3000));
         // }
         ttn_lmic_event_t result;
-<<<<<<< HEAD
         ESP_LOGI(TAG, "397: %ld\n", portMAX_DELAY);
-=======
-        ESP_LOGI(TAG, "397:\n");
-
->>>>>>> 0cee233a
         xQueueReceive(lmic_event_queue, &result, portMAX_DELAY);
     /* now ‘result’ is valid – print it in a human-readable form       */
         ESP_LOGI(TAG, "399:\n");
@@ -715,13 +710,8 @@
 
     ttn_lmic_event_t result = {.event = ttn_event};
     waiting_reason = TTN_WAITING_NONE;
-<<<<<<< HEAD
-    // lora_state_tracker = waiting_reason;
-
-=======
     lora_state_tracker = waiting_reason;
-    ESP_LOGI(TAG, "714:\n");
->>>>>>> 0cee233a
+
     xQueueSend(lmic_event_queue, &result, pdMS_TO_TICKS(100));
 }
 
